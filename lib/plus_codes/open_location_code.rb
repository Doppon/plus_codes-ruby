--- conflicted
+++ resolved
@@ -228,25 +228,15 @@
       code.chars.each { |ch| return false if DECODE[ch.ord].nil? }
       true
     end
-<<<<<<< HEAD
 
     def invalid_length?(code_length)
       code_length < 2 || (code_length < SEPARATOR_POSITION && code_length.odd?)
-=======
-
-    def invalid_length?(code_length)
-      code_length < 2 || (code_length < SEPARATOR_POSITION && code_length.odd?)
     end
 
     def padded(code)
       code << PADDING * (SEPARATOR_POSITION - code.length) << SEPARATOR
->>>>>>> 2e28d82b
-    end
-
-    def padded(code)
-      code << PADDING * (SEPARATOR_POSITION - code.length) << SEPARATOR
-    end
-
+    end
+    
     def precision_by_length(code_length)
       if code_length <= 10
         precision = 20 ** ((code_length / -2).to_i + 2)
@@ -254,13 +244,10 @@
         precision = (20 ** -3) / (5 ** (code_length - 10))
       end
       precision.to_r
-<<<<<<< HEAD
     end
 
     def clip_latitude(latitude)
       [90.0, [-90.0, latitude].max].min
-=======
->>>>>>> 2e28d82b
     end
 
     def normalize_longitude(longitude)
